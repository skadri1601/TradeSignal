"""
SQLAlchemy models for TradeSignal.

Import all models here for easy access and to ensure they're registered
with SQLAlchemy metadata.
"""

from app.models.company import Company
from app.models.insider import Insider
from app.models.trade import Trade, TransactionType, TransactionCode
<<<<<<< HEAD
from app.models.alert import Alert
from app.models.alert_history import AlertHistory
=======
from app.models.scrape_job import ScrapeJob
from app.models.scrape_history import ScrapeHistory
>>>>>>> f9a056d9

__all__ = [
    "Company",
    "Insider",
    "Trade",
    "TransactionType",
    "TransactionCode",
<<<<<<< HEAD
    "Alert",
    "AlertHistory",
=======
    "ScrapeJob",
    "ScrapeHistory",
>>>>>>> f9a056d9
]<|MERGE_RESOLUTION|>--- conflicted
+++ resolved
@@ -8,13 +8,10 @@
 from app.models.company import Company
 from app.models.insider import Insider
 from app.models.trade import Trade, TransactionType, TransactionCode
-<<<<<<< HEAD
 from app.models.alert import Alert
 from app.models.alert_history import AlertHistory
-=======
 from app.models.scrape_job import ScrapeJob
 from app.models.scrape_history import ScrapeHistory
->>>>>>> f9a056d9
 
 __all__ = [
     "Company",
@@ -22,11 +19,8 @@
     "Trade",
     "TransactionType",
     "TransactionCode",
-<<<<<<< HEAD
     "Alert",
     "AlertHistory",
-=======
     "ScrapeJob",
     "ScrapeHistory",
->>>>>>> f9a056d9
 ]