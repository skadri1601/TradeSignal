--- conflicted
+++ resolved
@@ -79,15 +79,10 @@
 
 // Shorten large numbers (e.g., 1.5M, 2.3B, 1.2T)
 export const formatCompactNumber = (value: number): string => {
-<<<<<<< HEAD
-  if (value >= 1_000_000_000) {
-    return `${(value / 1_000_000_000).toFixed(2)}B`;
-=======
   if (value >= 1_000_000_000_000) {
     return `${(value / 1_000_000_000_000).toFixed(1)}T`;
   } else if (value >= 1_000_000_000) {
     return `${(value / 1_000_000_000).toFixed(1)}B`;
->>>>>>> f9a056d9
   } else if (value >= 1_000_000) {
     return `${(value / 1_000_000).toFixed(2)}M`;
   } else if (value >= 1_000) {
