# Python
__pycache__/
*.py[cod]
*$py.class
*.so
.Python
venv/
env/
ENV/
.venv
pip-log.txt
pip-delete-this-directory.txt
.pytest_cache/
.coverage
htmlcov/
*.egg-info/
dist/
build/

# Node
node_modules/
npm-debug.log*
yarn-debug.log*
yarn-error.log*
.pnpm-debug.log*
dist/
dist-ssr/
*.local
.npm/
.yarn/

# TypeScript
*.tsbuildinfo
.tsbuildinfo

# Environment
.env
.env.local
.env.*.local
backend/.env

# IDE
.vscode/
.idea/
*.swp
*.swo
*~
.DS_Store

# Docker
*.log

# Database
*.db
*.sqlite
*.sqlite3

# Misc
.cache/
temp/
tmp/
*.bak

# macOS
.DS_Store
.AppleDouble
.LSOverride

# Windows
Thumbs.db
ehthumbs.db
Desktop.ini

# Docker volumes
postgres_data/

# Logs
*.log
logs/

# Secrets (extra protection)
secrets/
*.pem
*.key
*.crt

# Development
.vscode/settings.json
.idea/workspace.xml


# Test coverage
coverage/
.nyc_output/
*.cover

# Jupyter Notebook
.ipynb_checkpoints/
*.ipynb

# Data files (don't commit large datasets)
*.csv
*.xlsx
*.parquet
data/raw/
data/processed/
!tests/**/*.csv

# Compiled files
*.pyc
*.pyo
*.class

# OS generated files
.fseventsd
.Spotlight-V100
.TemporaryItems
.Trashes
.VolumeIcon.icns
.com.apple.timemachine.donotpresent
$RECYCLE.BIN/

# Editor backups
*.bak
*.tmp
*~
.*.swp
.*.swo

# Local dev files
scratch/
playground/
experiments/

#Readme files
PROJECT_STATUS.md
<<<<<<< HEAD
port.md
PHASES5.md
PHASES4.md
=======
PHASE4.md
PHASE5.md
PHASE6.md
PHASE7.md
PHASE8.md
port.md
>>>>>>> f9a056d9
<|MERGE_RESOLUTION|>--- conflicted
+++ resolved
@@ -134,15 +134,9 @@
 
 #Readme files
 PROJECT_STATUS.md
-<<<<<<< HEAD
-port.md
-PHASES5.md
-PHASES4.md
-=======
 PHASE4.md
 PHASE5.md
 PHASE6.md
 PHASE7.md
 PHASE8.md
-port.md
->>>>>>> f9a056d9
+port.md